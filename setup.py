"""
Set up moleculegen-ml package.
"""

from setuptools import setup
from urllib.parse import urljoin


PACKAGE_URL = 'http://github.com/sanjaradylov/moleculegen-ml/'


setup(
    name='moleculegen',
<<<<<<< HEAD
    description='Generate novel molecules using recurrent neural networks',
    version='1.0.dev2',
=======
    description='Generate novel molecules using encoder-decoder networks',
    version='1.0.0',
>>>>>>> fa21719c
    author='Sanjar Ad[iy]lov',
    url=PACKAGE_URL,
    project_urls={
        'Documentation': urljoin(PACKAGE_URL, 'wiki'),
        'Source Code': urljoin(PACKAGE_URL, 'tree/master/moleculegen'),
    },
    packages=[
        'moleculegen',
        'moleculegen.data',
        'moleculegen.evaluation',
        'moleculegen.generation',
    ],
    include_package_data=False,
    install_requires=[
        'mxnet-cu101mkl',
    ],
)<|MERGE_RESOLUTION|>--- conflicted
+++ resolved
@@ -11,13 +11,8 @@
 
 setup(
     name='moleculegen',
-<<<<<<< HEAD
-    description='Generate novel molecules using recurrent neural networks',
-    version='1.0.dev2',
-=======
     description='Generate novel molecules using encoder-decoder networks',
     version='1.0.0',
->>>>>>> fa21719c
     author='Sanjar Ad[iy]lov',
     url=PACKAGE_URL,
     project_urls={
@@ -26,8 +21,9 @@
     },
     packages=[
         'moleculegen',
+        'moleculegen.callback',
         'moleculegen.data',
-        'moleculegen.evaluation',
+        'moleculegen.estimation',
         'moleculegen.generation',
     ],
     include_package_data=False,
