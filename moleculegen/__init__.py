--- conflicted
+++ resolved
@@ -5,33 +5,6 @@
 __author__ = 'Sanjar Ad[iy]lov'
 __maintainer__ = 'Sanjar Ad[iy]lov'
 __status__ = 'Development'
-<<<<<<< HEAD
-__version__ = '1.0.dev'
-
-from .base import Token
-from .data import (
-    SMILESDataset,
-    SMILESDataLoader,
-)
-from .model import (
-    OneHotEncoder,
-    SMILESRNNModel,
-)
-from .utils import (
-    Perplexity,
-    get_mask_for_loss,
-)
-from .vocab import (
-    Vocabulary,
-    count_tokens,
-)
-
-
-__all__ = [
-    # Functions.
-    'count_tokens',
-    'get_mask_for_loss',
-=======
 __version__ = 'beta'
 
 __all__ = (
@@ -39,7 +12,6 @@
     'data',
     'description',
     'evaluation',
->>>>>>> 09dccec0
 
     # Classes.
     'SMILESRNNModel',
